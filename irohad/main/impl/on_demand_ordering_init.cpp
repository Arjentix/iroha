--- conflicted
+++ resolved
@@ -153,11 +153,8 @@
                  std::move(proposal_factory),
                  std::move(tx_cache),
                  max_number_of_transactions,
-<<<<<<< HEAD
                  ordering_log_manager,
                  syncing_mode);
-=======
-                 ordering_log_manager);
 
   getSubscription()->dispatcher()->repeat(
       iroha::SubscriptionEngineHandlers::kMetrics,
@@ -187,7 +184,6 @@
       },
       []() { return true; });
 
->>>>>>> 79d5ec20
   return ordering_gate_;
 }
 
